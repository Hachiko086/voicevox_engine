--- conflicted
+++ resolved
@@ -58,7 +58,6 @@
     user_dict_path.write_text(user_dict_json, encoding="utf-8")
 
 
-<<<<<<< HEAD
 def fetch_shared_dict() -> None:
     logger = getLogger("uvicorn")
     if shared_dict_gas_url is None:
@@ -92,9 +91,7 @@
     update_dict()
 
 
-=======
 @mutex_wrapper(mutex_openjtalk_dict)
->>>>>>> 5e91729a
 def update_dict(
     default_dict_path: Path = default_dict_path,
     user_dict_path: Path = user_dict_path,
